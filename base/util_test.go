//  Copyright (c) 2013 Couchbase, Inc.
//  Licensed under the Apache License, Version 2.0 (the "License"); you may not use this file
//  except in compliance with the License. You may obtain a copy of the License at
//    http://www.apache.org/licenses/LICENSE-2.0
//  Unless required by applicable law or agreed to in writing, software distributed under the
//  License is distributed on an "AS IS" BASIS, WITHOUT WARRANTIES OR CONDITIONS OF ANY KIND,
//  either express or implied. See the License for the specific language governing permissions
//  and limitations under the License.

package base

import (
	"fmt"
	"log"
	"net/http"
	"net/url"
	"strings"
	"testing"
	"time"

	"github.com/couchbaselabs/go.assert"
	"reflect"
)

func TestFixJSONNumbers(t *testing.T) {
	assert.DeepEquals(t, FixJSONNumbers(1), 1)
	assert.DeepEquals(t, FixJSONNumbers(float64(1.23)), float64(1.23))
	assert.DeepEquals(t, FixJSONNumbers(float64(123456)), int64(123456))
	assert.DeepEquals(t, FixJSONNumbers(float64(123456789)), int64(123456789))
	assert.DeepEquals(t, FixJSONNumbers(float64(12345678901234567890)),
		float64(12345678901234567890))
	assert.DeepEquals(t, FixJSONNumbers("foo"), "foo")
	assert.DeepEquals(t, FixJSONNumbers([]interface{}{1, float64(123456)}),
		[]interface{}{1, int64(123456)})
	assert.DeepEquals(t, FixJSONNumbers(map[string]interface{}{"foo": float64(123456)}),
		map[string]interface{}{"foo": int64(123456)})
}

func TestConvertJSONString(t *testing.T) {
	assert.Equals(t, ConvertJSONString(`"blah"`), "blah")
	assert.Equals(t, ConvertJSONString("blah"), "blah")
}

func TestBackQuotedStrings(t *testing.T) {
	input := `{"foo": "bar"}`
	output := ConvertBackQuotedStrings([]byte(input))
	assert.Equals(t, string(output), input)

	input = "{\"foo\": `bar`}"
	output = ConvertBackQuotedStrings([]byte(input))
	assert.Equals(t, string(output), `{"foo": "bar"}`)

	input = "{\"foo\": `bar\nbaz\nboo`}"
	output = ConvertBackQuotedStrings([]byte(input))
	assert.Equals(t, string(output), `{"foo": "bar\nbaz\nboo"}`)

	input = "{\"foo\": `bar\n\"baz\n\tboo`}"
	output = ConvertBackQuotedStrings([]byte(input))
	assert.Equals(t, string(output), `{"foo": "bar\n\"baz\n\tboo"}`)

	input = "{\"foo\": `bar\n`, \"baz\": `howdy`}"
	output = ConvertBackQuotedStrings([]byte(input))
	assert.Equals(t, string(output), `{"foo": "bar\n", "baz": "howdy"}`)

	input = "{\"foo\": `bar\r\n`, \"baz\": `\r\nhowdy`}"
	output = ConvertBackQuotedStrings([]byte(input))
	assert.Equals(t, string(output), `{"foo": "bar\n", "baz": "\nhowdy"}`)

	input = "{\"foo\": `bar\\baz`, \"something\": `else\\is\\here`}"
	output = ConvertBackQuotedStrings([]byte(input))
	assert.Equals(t, string(output), `{"foo": "bar\\baz", "something": "else\\is\\here"}`)
}

func TestCouchbaseUrlWithAuth(t *testing.T) {

	// normal bucket
	result, err := CouchbaseUrlWithAuth(
		"http://127.0.0.1:8091",
		"username",
		"password",
		"bucket",
	)
	assert.True(t, err == nil)
	assert.Equals(t, result, "http://username:password@127.0.0.1:8091")

	// default bucket
	result, err = CouchbaseUrlWithAuth(
		"http://127.0.0.1:8091",
		"",
		"",
		"default",
	)
	assert.True(t, err == nil)
	assert.Equals(t, result, "http://127.0.0.1:8091")

}

func TestCreateDoublingSleeperFunc(t *testing.T) {

	maxNumAttempts := 2
	initialTimeToSleepMs := 1
	sleeper := CreateDoublingSleeperFunc(maxNumAttempts, initialTimeToSleepMs)

	shouldContinue, timeTosleepMs := sleeper(1)
	assert.True(t, shouldContinue)
	assert.Equals(t, timeTosleepMs, initialTimeToSleepMs)

	shouldContinue, timeTosleepMs = sleeper(2)
	assert.True(t, shouldContinue)
	assert.Equals(t, timeTosleepMs, initialTimeToSleepMs*2)

	shouldContinue, _ = sleeper(3)
	assert.False(t, shouldContinue)

}

func TestRetryLoop(t *testing.T) {

	// Make sure that the worker retries if an error is returned and shouldRetry == true

	numTimesInvoked := 0
	worker := func() (shouldRetry bool, err error, value interface{}) {
		log.Printf("Worker invoked")
		numTimesInvoked += 1
		if numTimesInvoked <= 3 {
			log.Printf("Worker returning shouldRetry true, fake error")
			return true, fmt.Errorf("Fake error"), nil
		}
		return false, nil, "result"
	}

	sleeper := func(numAttempts int) (bool, int) {
		if numAttempts > 10 {
			return false, -1
		}
		return true, 0
	}

	// Kick off retry loop
	description := fmt.Sprintf("TestRetryLoop")
	err, result := RetryLoop(description, worker, sleeper)

	// We shouldn't get an error, because it will retry a few times and then succeed
	assert.True(t, err == nil)
	assert.Equals(t, result, "result")
	assert.True(t, numTimesInvoked == 4)

}

// Make sure that the RetryLoopTimeout doesn't break existing RetryLoop functionality
func TestRetryLoopTimeoutSafe(t *testing.T) {

	numTimesInvoked := 0
	worker := func() (shouldRetry bool, err error, value interface{}) {
		log.Printf("Worker invoked")
		numTimesInvoked += 1
		if numTimesInvoked <= 3 {
			log.Printf("Worker returning shouldRetry true, fake error")
			return true, fmt.Errorf("Fake error"), nil
		}
		return false, nil, "result"
	}

	sleeper := func(numAttempts int) (bool, int) {
		if numAttempts > 10 {
			return false, -1
		}
		return true, 0
	}

	// Kick off retry loop
	description := fmt.Sprintf("TestRetryLoop")
	err, result := RetryLoopTimeout(description, worker, sleeper, time.Hour)

	// We shouldn't get an error, because it will retry a few times and then succeed
	assert.True(t, err == nil)
	assert.Equals(t, result, "result")
	assert.True(t, numTimesInvoked == 4)

}

// Make sure that the RetryLoopTimeout enforces timeout on worker functions that block for too long
func TestRetryLoopTimeoutEffective(t *testing.T) {

	worker := func() (shouldRetry bool, err error, value interface{}) {
		// The laziest worker ever .. sleeps for a week before returning a value
		time.Sleep(time.Hour * 24 * 7)
		return false, nil, "result"
	}

	sleeper := CreateDoublingSleeperFunc(10, 100)

	// Kick off timeout loop that expects lazy worker to return in 100 ms, even though it takes a week
	description := fmt.Sprintf("TestRetryLoop")
	err, _ := RetryLoopTimeout(description, worker, sleeper, time.Millisecond*100)

	// We should get a timeout error
	assert.True(t, err != nil)
	assert.True(t, strings.Contains(err.Error(), "timeout"))

}

func TestSyncSourceFromURL(t *testing.T) {
	u, err := url.Parse("http://www.test.com:4985/mydb")
	assert.True(t, err == nil)
	result := SyncSourceFromURL(u)
	assert.Equals(t, result, "http://www.test.com:4985")

	u, err = url.Parse("http://www.test.com:4984/mydb/some otherinvalidpath?query=yes#fragment")
	assert.True(t, err == nil)
	result = SyncSourceFromURL(u)
	assert.Equals(t, result, "http://www.test.com:4984")

	u, err = url.Parse("MyDB")
	assert.True(t, err == nil)
	result = SyncSourceFromURL(u)
	assert.Equals(t, result, "")
}

func TestValueToStringArray(t *testing.T) {
	result := ValueToStringArray("foobar")
	assert.DeepEquals(t, result, []string{"foobar"})

	result = ValueToStringArray([]string{"foobar", "moocar"})
	assert.DeepEquals(t, result, []string{"foobar", "moocar"})

	result = ValueToStringArray([]interface{}{"foobar", 1, true})
	assert.DeepEquals(t, result, []string{"foobar"})
}

func TestHighSeqNosToSequenceClock(t *testing.T) {

	highSeqs := map[uint16]uint64{}
	highSeqs[0] = 568
	highSeqs[1] = 98798
	highSeqs[2] = 100
	highSeqs[3] = 2
	// leave a gap and don't specify a high seq for vbno 4
	highSeqs[5] = 250

	var seqClock SequenceClock
	var err error

	seqClock, err = HighSeqNosToSequenceClock(highSeqs)

	assertNoError(t, err, "Unexpected error")

	assert.True(t, seqClock.GetSequence(0) == 568)
	assert.True(t, seqClock.GetSequence(1) == 98798)
	assert.True(t, seqClock.GetSequence(2) == 100)
	assert.True(t, seqClock.GetSequence(3) == 2)
	assert.True(t, seqClock.GetSequence(5) == 250)

}

func TestCouchbaseURIToHttpURL(t *testing.T) {

	inputsAndExpected := []struct {
		input    string
		expected []string
	}{
		{
			input: "http://host1:8091",
			expected: []string{
				"http://host1:8091",
			},
		},
		{
			input: "http://host1,host2:8091",
			expected: []string{
				"http://host1:8091",
				"http://host2:8091",
			},
		},
		{
			input: "http://foo:bar@host1:8091",
			expected: []string{
				"http://foo:bar@host1:8091",
			},
		},
	}

	for _, inputAndExpected := range inputsAndExpected {
		actual, err := CouchbaseURIToHttpURL(nil, inputAndExpected.input)
		assertNoError(t, err, "Unexpected error")
		assert.DeepEquals(t, actual, inputAndExpected.expected)
	}

	// With a nil (or walrus bucket) and a couchbase or couchbases url, expect errors
	_, err := CouchbaseURIToHttpURL(nil, "couchbases://host1:18191,host2:18191")
	assert.True(t, err != nil)
	_, err = CouchbaseURIToHttpURL(nil, "couchbase://host1")
	assert.True(t, err != nil)

}

func TestReflectExpiry(t *testing.T) {
	exp := time.Now().Add(time.Hour)

	expiry, err := ReflectExpiry(uint(1234))
	assert.Equals(t, err.Error(), "Unrecognized expiry format")
	assert.Equals(t, expiry, (*uint32)(nil))

	expiry, err = ReflectExpiry(true)
	assert.Equals(t, err.Error(), "Unrecognized expiry format")
	assert.Equals(t, expiry, (*uint32)(nil))

	expiry, err = ReflectExpiry(int64(1234))
	assert.Equals(t, err, nil)
	assert.Equals(t, *expiry, uint32(1234))

	expiry, err = ReflectExpiry(float64(1234))
	assert.Equals(t, err, nil)
	assert.Equals(t, *expiry, uint32(1234))

	expiry, err = ReflectExpiry("1234")
	assert.Equals(t, err, nil)
	assert.Equals(t, *expiry, uint32(1234))

	expiry, err = ReflectExpiry(exp.Format(time.RFC3339))
	assert.Equals(t, err, nil)
	assert.Equals(t, *expiry, uint32(exp.Unix()))

	expiry, err = ReflectExpiry("invalid")
	assert.Equals(t, err.Error(), `Unable to parse expiry invalid as either numeric or date expiry: parsing time "invalid" as "2006-01-02T15:04:05Z07:00": cannot parse "invalid" as "2006"`)
	assert.Equals(t, expiry, (*uint32)(nil))

	expiry, err = ReflectExpiry(nil)
	assert.Equals(t, err, nil)
	assert.Equals(t, expiry, (*uint32)(nil))
}

// IsMinimumVersion takes (major, minor, minimumMajor, minimumMinor)
func TestIsMinimumVersion(t *testing.T) {

	// Expected true
	assertTrue(t, isMinimumVersion(1, 0, 0, 0), "Invalid minimum version check - expected true")
	assertTrue(t, isMinimumVersion(1, 0, 1, 0), "Invalid minimum version check - expected true")
	assertTrue(t, isMinimumVersion(2, 5, 2, 5), "Invalid minimum version check - expected true")
	assertTrue(t, isMinimumVersion(3, 0, 2, 5), "Invalid minimum version check - expected true")
	assertTrue(t, isMinimumVersion(3, 5, 3, 4), "Invalid minimum version check - expected true")
	assertTrue(t, isMinimumVersion(5, 5, 4, 4), "Invalid minimum version check - expected true")
	assertTrue(t, isMinimumVersion(0, 0, 0, 0), "Invalid minimum version check - expected true")

	// Expected false
	assertTrue(t, !isMinimumVersion(0, 0, 1, 0), "Invalid minimum version check - expected false")
	assertTrue(t, !isMinimumVersion(5, 0, 6, 0), "Invalid minimum version check - expected false")
	assertTrue(t, !isMinimumVersion(4, 5, 5, 0), "Invalid minimum version check - expected false")
	assertTrue(t, !isMinimumVersion(5, 0, 5, 1), "Invalid minimum version check - expected false")
	assertTrue(t, !isMinimumVersion(0, 0, 1, 0), "Invalid minimum version check - expected false")
}

func TestSanitizeRequestURL(t *testing.T) {

	tests := []struct {
		input, output string
	}{
		{
			// Test zero values
			"", "",
		},
		{
			"http://localhost:4985/default/_oidc_callback?code=4/1zaCA0RXtFqw93PmcP9fqOMMHfyBDhI0fS2AzeQw-5E",
			"http://localhost:4985/default/_oidc_callback?code=******",
		},
		{
			"http://localhost:4985/default/_oidc_refresh?refresh_token==1/KPuhjLJrTZO9OExSypWtqiDioXf3nzAUJnewmyhK94s",
			"http://localhost:4985/default/_oidc_refresh?refresh_token=******",
		},
		{
			// Ensure non-matching parameters aren't getting sanitized
			"http://localhost:4985/default/_oidc_callback?code=4/1zaCA0RXtFqw93PmcP9fqOMMHfyBDhI0fS2AzeQw-5E&state=123456",
			"http://localhost:4985/default/_oidc_callback?code=******&state=123456",
		},
		{
			"http://localhost:4985/default/_changes?since=5&feed=longpoll",
			"http://localhost:4985/default/_changes?since=5&feed=longpoll",
		},
		{
			// Ensure matching non-parameters aren't getting sanitized
			"http://localhost:4985/default/doctokencode",
			"http://localhost:4985/default/doctokencode",
		},
		{
			"http://localhost:4985/default/doctoken=code=",
			"http://localhost:4985/default/doctoken=code=",
		},
	}

	for _, test := range tests {
		req, err := http.NewRequest(http.MethodGet, test.input, nil)
		assertNoError(t, err, "Unable to create request")
		sanitizedURL := SanitizeRequestURL(req, nil)
		assert.Equals(t, sanitizedURL, test.output)
	}

}

func TestSanitizeRequestURLRedaction(t *testing.T) {

	tests := []struct {
		input,
		output,
		outputRedacted string
	}{
		{
			// channels should be tagged as UserData
			"http://localhost:4985/default/_changes?channels=A",
			"http://localhost:4985/default/_changes?channels=A",
			"http://localhost:4985/default/_changes?channels=<ud>A</ud>",
		},
		{
			// Multiple tagged params
			"http://localhost:4985/default/_changes?channels=A&startkey=B",
			"http://localhost:4985/default/_changes?channels=A&startkey=B",
			"http://localhost:4985/default/_changes?channels=<ud>A</ud>&startkey=<ud>B</ud>",
		},
		{
			// What about multiple channels?
			"http://localhost:4985/default/_changes?channels=A&channels=B",
			"http://localhost:4985/default/_changes?channels=A&channels=B",
			"http://localhost:4985/default/_changes?channels=<ud>A</ud>&channels=<ud>B</ud>",
		},
		{
			// Non-matching params?
			"http://localhost:4985/default/_changes?channels=A&other=B",
			"http://localhost:4985/default/_changes?channels=A&other=B",
			"http://localhost:4985/default/_changes?channels=<ud>A</ud>&other=B",
		},
		{
			// Conflicting values
			"http://localhost:4985/A/_changes?channels=A&other=A",
			"http://localhost:4985/A/_changes?channels=A&other=A",
			"http://localhost:4985/A/_changes?channels=<ud>A</ud>&other=A",
		},
		{
			// More conflicting values
			"http://localhost:4985/A/_changes?channels=A&other=A",
			"http://localhost:4985/A/_changes?channels=A&other=A",
			"http://localhost:4985/A/_changes?channels=<ud>A</ud>&other=A",
		},
		{
			"http://localhost:4985/A/_changes?channels=🔥",
			"http://localhost:4985/A/_changes?channels=🔥",
			"http://localhost:4985/A/_changes?channels=<ud>🔥</ud>",
		},
	}

	for _, test := range tests {
		req, err := http.NewRequest(http.MethodGet, test.input, nil)
		assertNoError(t, err, "Unable to create request")

		SetRedaction(RedactNone)
		sanitizedURL := SanitizeRequestURL(req, nil)
		assert.Equals(t, sanitizedURL, test.output)

		SetRedaction(RedactPartial)
		sanitizedURL = SanitizeRequestURL(req, nil)
		assert.Equals(t, sanitizedURL, test.outputRedacted)
	}

}

func TestFindPrimaryAddr(t *testing.T) {
	ip, err := FindPrimaryAddr()
	if err != nil && strings.Contains(err.Error(), "network is unreachable") {
		// Skip test if dial fails.
		// This is to allow tests to be run offline/without third-party dependencies.
		t.Skipf("WARNING: network is unreachable: %s", err)
	}

	assert.NotEquals(t, ip, nil)
	assert.NotEquals(t, ip.String(), "")
	assert.NotEquals(t, ip.String(), "<nil>")
}

func TestReplaceAll(t *testing.T) {
	tests := []struct {
		input,
		chars,
		new,
		expected string
	}{
		{"", "", "", ""},
		{"safe", ":", "", "safe"},
		{"unsafe?", "?", "", "unsafe"},
		{"123:456:789", ":", "-", "123-456-789"},
	}

	for _, test := range tests {
		t.Run(test.chars, func(ts *testing.T) {
			output := ReplaceAll(test.input, test.chars, test.new)
			assert.Equals(ts, output, test.expected)
		})
	}
}

<<<<<<< HEAD
func TestRedactBasicAuthURL(t *testing.T) {
	tests := []struct {
		input,
		expected string
	}{
		{
			input:    "http://hostname",
			expected: "http://hostname",
		},
		{
			input:    "http://username:password@hostname",
			expected: "http://****:****@hostname",
		},
		{
			input:    "https://username:password@example.org:8123",
			expected: "https://****:****@example.org:8123",
		},
		{
			input:    "https://username:password@example.org/path",
			expected: "https://****:****@example.org/path",
		},
		{
			input:    "https://username:password@example.org:8123/path?key=val&email=me@example.org",
			expected: "https://****:****@example.org:8123/path?key=val&email=me@example.org",
		},
		{
			input:    "https://foo%40bar.baz:my-%24ecret-p%40%25%24w0rd@example.com:8888/bar",
			expected: "https://****:****@example.com:8888/bar",
		},
		{
			input:    "https://example.com/does-not-count-as-url-embedded:basic-auth-credentials@qux",
			expected: "https://example.com/does-not-count-as-url-embedded:basic-auth-credentials@qux",
		},
	}

	for _, test := range tests {
		assert.Equals(t, RedactBasicAuthURL(test.input), test.expected)
=======
type A struct {
	String  string
	Int     int
	Strings []string
	Ints    map[string]int
	As      map[string]*A
}

// Copied from https://github.com/getlantern/deepcopy, commit 7f45deb8130a0acc553242eb0e009e3f6f3d9ce3 (Apache 2 licensed)
func TestDeepCopyInefficient(t *testing.T) {
	src := map[string]interface{}{
		"String":  "Hello World",
		"Int":     5,
		"Strings": []string{"A", "B"},
		"Ints":    map[string]int{"A": 1, "B": 2},
		"As": map[string]map[string]interface{}{
			"One": map[string]interface{}{
				"String": "2",
			},
			"Two": map[string]interface{}{
				"String": "3",
			},
		},
	}
	dst := &A{
		Strings: []string{"C"},
		Ints:    map[string]int{"B": 3, "C": 4},
		As:      map[string]*A{"One": &A{String: "1", Int: 5}}}
	expected := &A{
		String:  "Hello World",
		Int:     5,
		Strings: []string{"A", "B"},
		Ints:    map[string]int{"A": 1, "B": 2, "C": 4},
		As: map[string]*A{
			"One": &A{String: "2"},
			"Two": &A{String: "3"},
		},
	}
	err := DeepCopyInefficient(dst, src)
	if err != nil {
		t.Errorf("Unable to copy!")
	}
	if !reflect.DeepEqual(expected, dst) {
		t.Errorf("expected and dst differed")
>>>>>>> 1da97bc0
	}
}<|MERGE_RESOLUTION|>--- conflicted
+++ resolved
@@ -14,12 +14,12 @@
 	"log"
 	"net/http"
 	"net/url"
+	"reflect"
 	"strings"
 	"testing"
 	"time"
 
 	"github.com/couchbaselabs/go.assert"
-	"reflect"
 )
 
 func TestFixJSONNumbers(t *testing.T) {
@@ -495,45 +495,6 @@
 	}
 }
 
-<<<<<<< HEAD
-func TestRedactBasicAuthURL(t *testing.T) {
-	tests := []struct {
-		input,
-		expected string
-	}{
-		{
-			input:    "http://hostname",
-			expected: "http://hostname",
-		},
-		{
-			input:    "http://username:password@hostname",
-			expected: "http://****:****@hostname",
-		},
-		{
-			input:    "https://username:password@example.org:8123",
-			expected: "https://****:****@example.org:8123",
-		},
-		{
-			input:    "https://username:password@example.org/path",
-			expected: "https://****:****@example.org/path",
-		},
-		{
-			input:    "https://username:password@example.org:8123/path?key=val&email=me@example.org",
-			expected: "https://****:****@example.org:8123/path?key=val&email=me@example.org",
-		},
-		{
-			input:    "https://foo%40bar.baz:my-%24ecret-p%40%25%24w0rd@example.com:8888/bar",
-			expected: "https://****:****@example.com:8888/bar",
-		},
-		{
-			input:    "https://example.com/does-not-count-as-url-embedded:basic-auth-credentials@qux",
-			expected: "https://example.com/does-not-count-as-url-embedded:basic-auth-credentials@qux",
-		},
-	}
-
-	for _, test := range tests {
-		assert.Equals(t, RedactBasicAuthURL(test.input), test.expected)
-=======
 type A struct {
 	String  string
 	Int     int
@@ -578,6 +539,45 @@
 	}
 	if !reflect.DeepEqual(expected, dst) {
 		t.Errorf("expected and dst differed")
->>>>>>> 1da97bc0
+	}
+}
+
+func TestRedactBasicAuthURL(t *testing.T) {
+	tests := []struct {
+		input,
+		expected string
+	}{
+		{
+			input:    "http://hostname",
+			expected: "http://hostname",
+		},
+		{
+			input:    "http://username:password@hostname",
+			expected: "http://****:****@hostname",
+		},
+		{
+			input:    "https://username:password@example.org:8123",
+			expected: "https://****:****@example.org:8123",
+		},
+		{
+			input:    "https://username:password@example.org/path",
+			expected: "https://****:****@example.org/path",
+		},
+		{
+			input:    "https://username:password@example.org:8123/path?key=val&email=me@example.org",
+			expected: "https://****:****@example.org:8123/path?key=val&email=me@example.org",
+		},
+		{
+			input:    "https://foo%40bar.baz:my-%24ecret-p%40%25%24w0rd@example.com:8888/bar",
+			expected: "https://****:****@example.com:8888/bar",
+		},
+		{
+			input:    "https://example.com/does-not-count-as-url-embedded:basic-auth-credentials@qux",
+			expected: "https://example.com/does-not-count-as-url-embedded:basic-auth-credentials@qux",
+		},
+	}
+
+	for _, test := range tests {
+		assert.Equals(t, RedactBasicAuthURL(test.input), test.expected)
 	}
 }