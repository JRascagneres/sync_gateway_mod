--- conflicted
+++ resolved
@@ -231,10 +231,7 @@
 				break loop
 			case <-closeNotify:
 				base.LogTo("Changes", "Connection lost from client: %v", h.currentEffectiveUserName())
-<<<<<<< HEAD
 				forceClose = true
-=======
->>>>>>> 115c0db1
 				break loop
 			case <-h.db.ExitChanges:
 				message = "OK DB has gone offline"
@@ -374,10 +371,7 @@
 			break loop
 		case <-closeNotify:
 			base.LogTo("Changes", "Connection lost from client: %v", h.currentEffectiveUserName())
-<<<<<<< HEAD
 			forceClose = true
-=======
->>>>>>> 115c0db1
 			break loop
 		case <-h.db.ExitChanges:
 			forceClose = true
