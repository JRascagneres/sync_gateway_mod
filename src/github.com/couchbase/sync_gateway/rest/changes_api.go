--- conflicted
+++ resolved
@@ -218,12 +218,9 @@
 			case <-closeNotify:
 				base.LogTo("Changes","Connection lost from client: %v", h.currentEffectiveUserName())
 				break loop
-<<<<<<< HEAD
 			case <-h.db.ExitChanges:
 				message = "OK DB has gone offline"
 				break loop
-=======
->>>>>>> 2f3a599c
 			}
 			if err != nil {
 				h.logStatus(599, fmt.Sprintf("Write error: %v", err))
@@ -274,11 +271,7 @@
 		base.LogTo("Changes","continuous changes cannot get Close Notifier from ResponseWriter")
 	}
 
-<<<<<<< HEAD
-	loop:
-=======
 loop:
->>>>>>> 2f3a599c
 	for {
 		if feed == nil {
 			// Refresh the feed of all current changes:
@@ -359,11 +352,8 @@
 		case <-closeNotify:
 			base.LogTo("Changes","Connection lost from client: %v", h.currentEffectiveUserName())
 			break loop
-<<<<<<< HEAD
 		case <-h.db.ExitChanges:
 			break loop
-=======
->>>>>>> 2f3a599c
 		}
 
 		if err != nil {
